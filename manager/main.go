package main

import (
	"bytes"
	"context"
	"encoding/binary"
	"errors"
	"fmt"
	"log"
	"math"
	"math/big"
	"math/rand"
	"os"
	"strconv"
	"sync"
	"time"

	lru "github.com/hashicorp/golang-lru"
	"github.com/spruce-solutions/go-quai/common"
	"github.com/spruce-solutions/go-quai/common/hexutil"
	"github.com/spruce-solutions/go-quai/consensus/blake3"
	"github.com/spruce-solutions/go-quai/core"
	"github.com/spruce-solutions/go-quai/core/types"
	"github.com/spruce-solutions/go-quai/crypto"
	"github.com/spruce-solutions/go-quai/ethclient"
	"github.com/spruce-solutions/quai-manager/manager/util"
)

const (
	// resultQueueSize is the size of channel listening to sealing result.
	resultQueueSize = 10
)

var exit = make(chan bool)

type Manager struct {
	engine *blake3.Blake3

	orderedBlockClients orderedBlockClients // will hold all chain URLs and settings in order from prime to zone-3-3
	combinedHeader      *types.Header
	pendingBlocks       []*types.ReceiptBlock // Current pending blocks of the manager
	lock                sync.Mutex
	location            []byte

	pendingPrimeBlockCh  chan *types.ReceiptBlock
	pendingRegionBlockCh chan *types.ReceiptBlock
	pendingZoneBlockCh   chan *types.ReceiptBlock

	updatedCh chan *types.Header
	resultCh  chan *types.HeaderBundle
	startCh   chan struct{}
	exitCh    chan struct{}
	doneCh    chan bool // channel for updating location

	BlockCache [][]*lru.Cache // Cache for the most recent entire blocks
}

// Block struct to hold all Client fields.
type orderedBlockClients struct {
	primeClient      *ethclient.Client
	primeAvailable   bool
	regionClients    []*ethclient.Client
	regionsAvailable []bool
	zoneClients      [][]*ethclient.Client
	zonesAvailable   [][]bool
}

func main() {
	config, err := util.LoadConfig("..")
	if err != nil {
		log.Fatal("cannot load config:", err)
	}

	// Get URLs for all chains and set mining bools to represent if online
	// getting clients comes first because manager can poll chains for auto-mine
	allClients := getNodeClients(config)

	// errror handling in case any connections failed
	connectStatus := true
	if !allClients.primeAvailable {
		connectStatus = false
	}
	for _, status := range allClients.regionsAvailable {
		if !status {
			connectStatus = false
		}
	}
	for _, zonesArray := range allClients.zonesAvailable {
		for _, status := range zonesArray {
			if !status {
				connectStatus = false
			}
		}
	}
	if !connectStatus {
		log.Println("Some or all connections to chains not available")
		log.Println("For best performance check your connections and restart the manager")
	}

	// variable to check whether mining location is set manually or automatically
	var changeLocationCycle bool

	// set mining location
	// if using the run-mine command then must remember to set region and zone locations
	// if using run then the manager will automatically follow the chain with lowest difficulty
	if len(os.Args) > 3 {
		changeLocationCycle = false
		location := os.Args[1:3]
		mine, _ := strconv.Atoi(os.Args[3:][0])

		// error management to check correct number of values provided
		if len(location) == 0 {
			log.Fatal("Please mention location where you want to mine")
		}
		if len(location) == 1 {
			log.Fatal("You are missing either Region or Zone location")
		}
		if len(location) > 2 {
			log.Fatal("Only specify 2 values for the location")
		}

		// converting region and zone location values from string to integer
		regionLoc, _ := strconv.Atoi(location[0])
		zoneLoc, _ := strconv.Atoi(location[1])

		// converting region and zone integer values to bytes
		RegionLocArr := make([]byte, 8)
		ZoneLocArr := make([]byte, 8)
		binary.LittleEndian.PutUint64(RegionLocArr, uint64(regionLoc))
		binary.LittleEndian.PutUint64(ZoneLocArr, uint64(zoneLoc))

		config.Location = []byte{RegionLocArr[0], ZoneLocArr[0]}
		config.Mine = mine == 1
		fmt.Println("Manual mode started")
	} else {
		if config.Auto { // auto-miner
			config.Location = findBestLocation(allClients)
			config.Mine = true
			changeLocationCycle = config.Optimize
			fmt.Println("Aut-miner mode started with Optimizer= ", config.Optimize, "and timer set to ", config.OptimizeTimer, "minutes")
		} else { // if run
			changeLocationCycle = false
			location := config.Location

			if len(location) != 2 {
				log.Fatal("Only specify 2 values for the location")
				fmt.Println("Make sure to set config.yaml file properly")
			}
			fmt.Println("Manual mode started")
		}
	}

	header := &types.Header{
		ParentHash:        make([]common.Hash, 3),
		Number:            make([]*big.Int, 3),
		Extra:             make([][]byte, 3),
		Time:              uint64(0),
		BaseFee:           make([]*big.Int, 3),
		GasLimit:          make([]uint64, 3),
		Coinbase:          make([]common.Address, 3),
		Difficulty:        make([]*big.Int, 3),
		NetworkDifficulty: make([]*big.Int, 3),
		Root:              make([]common.Hash, 3),
		TxHash:            make([]common.Hash, 3),
		UncleHash:         make([]common.Hash, 3),
		ReceiptHash:       make([]common.Hash, 3),
		GasUsed:           make([]uint64, 3),
		Bloom:             make([]types.Bloom, 3),
	}

	blake3Config := blake3.Config{
		MiningThreads: 0,
		NotifyFull:    true,
	}
	log.Println("Building RandomX dataset")
	blake3Engine, err := blake3.New(blake3Config, nil, false)
	if nil != err {
		log.Fatal("Failed to create RandomX engine: ", err)
	}
	m := &Manager{
		engine:               blake3Engine,
		orderedBlockClients:  allClients,
		combinedHeader:       header,
		pendingBlocks:        make([]*types.ReceiptBlock, 3),
		pendingPrimeBlockCh:  make(chan *types.ReceiptBlock, resultQueueSize),
		pendingRegionBlockCh: make(chan *types.ReceiptBlock, resultQueueSize),
		pendingZoneBlockCh:   make(chan *types.ReceiptBlock, resultQueueSize),
		resultCh:             make(chan *types.HeaderBundle, resultQueueSize),
		updatedCh:            make(chan *types.Header, resultQueueSize),
		exitCh:               make(chan struct{}),
		startCh:              make(chan struct{}, 1),
		doneCh:               make(chan bool),
		location:             config.Location,
	}

	go m.subscribeNewHead()

	go m.subscribeReOrg()

	if config.Mine {
		log.Println("Starting manager in location ", config.Location)

		m.subscribeAllPendingBlocks()

		go m.resultLoop()

		go m.miningLoop()

		go m.SubmitHashRate()

		go m.loopGlobalBlock()

		// fetching the pending blocks
		m.fetchAllPendingBlocks()

		if changeLocationCycle {
			go m.checkBestLocation(config.OptimizeTimer)
		}
	}
	<-exit
}

// getNodeClients takes in a config and retrieves the Prime, Region, and Zone client
// that is used for mining in a slice.
func getNodeClients(config util.Config) orderedBlockClients {

	// initializing all the clients
	allClients := orderedBlockClients{
		primeAvailable:   false,
		regionClients:    make([]*ethclient.Client, 3),
		regionsAvailable: make([]bool, 3),
		zoneClients:      make([][]*ethclient.Client, 3),
		zonesAvailable:   make([][]bool, 3),
	}

	for i := range allClients.zoneClients {
		allClients.zoneClients[i] = make([]*ethclient.Client, 3)
	}
	for i := range allClients.zonesAvailable {
		allClients.zonesAvailable[i] = make([]bool, 3)
	}

	// add Prime to orderedBlockClient array at [0]
	if config.PrimeURL != "" {
		primeClient, err := ethclient.Dial(config.PrimeURL)
		if err != nil {
			log.Println("Error connecting to Prime mining node ", config.PrimeURL)
		} else {
			allClients.primeClient = primeClient
			allClients.primeAvailable = true
		}
	}

	// loop to add Regions to orderedBlockClient
	// remember to set true value for Region to be mined
	for i, URL := range config.RegionURLs {
		regionURL := URL
		if regionURL != "" {
			regionClient, err := ethclient.Dial(regionURL)
			if err != nil {
				log.Println("Error connecting to Region mining node ", URL, " in location ", i)
				allClients.regionsAvailable[i] = false
			} else {
				allClients.regionsAvailable[i] = true
				allClients.regionClients[i] = regionClient
			}
		}
	}

	// loop to add Zones to orderedBlockClient
	// remember ZoneURLS is a 2D array
	for i, zonesURLs := range config.ZoneURLs {
		for j, zoneURL := range zonesURLs {
			if zoneURL != "" {
				zoneClient, err := ethclient.Dial(zoneURL)
				if err != nil {
					log.Println("Error connecting to Zone mining node ", zoneURL, " in location ", i, " ", j)
					allClients.zonesAvailable[i][j] = false
				} else {
					allClients.zonesAvailable[i][j] = true
					allClients.zoneClients[i][j] = zoneClient
				}
			}
		}
	}
	return allClients
}

// subscribePendingHeader subscribes to the head of the mining nodes in order to pass
// the most up to date block to the miner within the manager.
func (m *Manager) subscribePendingHeader(client *ethclient.Client, sliceIndex int) {
	log.Println("Current location is ", m.location)
	// check the status of the sync
	checkSync, err := client.SyncProgress(context.Background())

	if err != nil {
		switch sliceIndex {
		case 0:
			log.Println("Error occured while synching to Prime")
		case 1:
			log.Println("Error occured while synching to Region")
		case 2:
			log.Println("Error occured while synching to Zone")
		}
	}

	// wait until sync is nil to continue
	for checkSync != nil && err == nil {
		checkSync, err = client.SyncProgress(context.Background())
		if err != nil {
			log.Println("error during syncing: ", err, checkSync)
		}
	}

	// done channel in case best Location updates
	// subscribe to the pending block only if not synching
	if checkSync == nil && err == nil {
		// Wait for chain events and push them to clients
		header := make(chan *types.Header)
		sub, err := client.SubscribePendingBlock(context.Background(), header)
		if err != nil {
			log.Fatal("Failed to subscribe to pending block events", err)
		}
		defer sub.Unsubscribe()

		// Wait for various events and assing to the appropriate background threads
		for {
			select {
			case <-header:
				// New head arrived, send if for state update if there's none running
				m.fetchPendingBlocks(client, sliceIndex)
			case <-m.doneCh: // location updated and this routine needs to be stopped to start a new one
				break
			}
		}
	}
}

// subscribeNewHead passes new head blocks as external blocks to lower level chains.
func (m *Manager) subscribeNewHead() {

	prime := "prime"
	regions := [3]string{"region-1", "region-2", "region-3"}

	// subscribe to the prime client at context 0
	go m.subscribeNewHeadClient(m.orderedBlockClients.primeClient, prime, 0)
	// subscribe to the region clients
	for i, blockClient := range m.orderedBlockClients.regionClients {
		go m.subscribeNewHeadClient(blockClient, regions[i], 1)
	}
}

func (m *Manager) subscribeNewHeadClient(client *ethclient.Client, location string, difficultyContext int) {
	newHeadChannel := make(chan *types.Header, 1)
	retryAttempts := 5
	sub, err := client.SubscribeNewHead(context.Background(), newHeadChannel)
	if err != nil {
		log.Fatal("Failed to subscribe to the reorg notifications in ", location, err)
	}
	defer sub.Unsubscribe()

	for {
		select {
		case newHead := <-newHeadChannel:
			// get the block and receipt block
			block, err := client.BlockByHash(context.Background(), newHead.Hash())
			if err != nil {
				log.Println("Failed to retrieve block for hash", "hash ", newHead.Hash())

				for i := 0; ; i++ {
					block, err = client.BlockByHash(context.Background(), newHead.Hash())
					if err == nil {
						break
					}

					if i >= retryAttempts {
						log.Println("Failed to retrieve block for hash ", "hash ", newHead.Hash(), " even after ", retryAttempts, " retry attempts ")
						return
					}

					time.Sleep(12 * time.Second)

					log.Println("Retry attempt:", i+1, "Failed to retrieve block for hash ", "hash", newHead.Hash())
				}
			}

			receiptBlock, receiptErr := client.GetBlockReceipts(context.Background(), newHead.Hash())
			if receiptErr != nil {
				log.Println("Failed to retrieve receipts for block", "hash", newHead.Hash())

				for i := 0; ; i++ {
					receiptBlock, receiptErr = client.GetBlockReceipts(context.Background(), newHead.Hash())
					if receiptErr == nil {
						break
					}

					if i >= retryAttempts {
						log.Fatal("Failed to retrieve receipts for block", "hash", newHead.Hash(), " even after ", retryAttempts, " retry attempts ")
					}

					time.Sleep(12 * time.Second)

					log.Println("Retry attempt:", i+1, "Failed to retrieve receipts for block", "hash", newHead.Hash())
				}
			}

			if difficultyContext == 0 {
				m.SendClientsExtBlock(difficultyContext, []int{1, 2}, block, receiptBlock)
			} else if difficultyContext == 1 {
				m.SendClientsExtBlock(difficultyContext, []int{2}, block, receiptBlock)
			}
		}
	}
}

// subscribe to the reorg notifications from all Prime and Region chians
// subscribeReOrg subscribes to the reOrg events so that we can send the reorg
// information to clients in lower contexts
func (m *Manager) subscribeReOrg() {
	prime := "prime"
	regions := [3]string{"region-1", "region-2", "region-3"}
	// subscribe to the prime and region clients
	// prime is always true so simply directly subscribe
	go m.subscribeReOrgClients(m.orderedBlockClients.primeClient, prime, 0)
	go m.subscribeUncleClients(m.orderedBlockClients.primeClient, prime, 0)

	// subscribe to the regions from external contexts
	for i, client := range m.orderedBlockClients.regionClients {
		go m.subscribeReOrgClients(client, regions[i], 1)
		go m.subscribeUncleClients(client, regions[i], 1)
	}
}

// checkNonceEmpty checks if any of the headers have empty nonce
func checkNonceEmpty(commonHead *types.Header, oldChain, newChain []*types.Header) bool {
	if commonHead.Nonce == (types.BlockNonce{}) {
		return false
	}

	for i := 0; i < len(oldChain); i++ {
		if oldChain[i].Nonce == (types.BlockNonce{}) {
			return false
		}
	}
	for i := 0; i < len(newChain); i++ {
		if newChain[i].Nonce == (types.BlockNonce{}) {
			return false
		}
	}
	return true
}

// compareDifficulty compares 2 chains and returns true if the newChain is heavier
// than the oldChain and false otherwise
func compareReorgDifficulty(commonHead *types.Header, oldChain, newChain []*types.Header, difficultyContext int) bool {

	oldChainDifficulty := big.NewInt(0)
	newChainDifficulty := big.NewInt(0)

	nonceEmpty := checkNonceEmpty(commonHead, oldChain, newChain)

	for i := 0; i < len(oldChain); i++ {
		oldChainDifficulty.Add(oldChainDifficulty, oldChain[i].Difficulty[difficultyContext])
	}
	for i := 0; i < len(newChain); i++ {
		newChainDifficulty.Add(newChainDifficulty, newChain[i].Difficulty[difficultyContext])
	}
	return newChainDifficulty.Cmp(oldChainDifficulty) > 0 && nonceEmpty
}

func (m *Manager) subscribeReOrgClients(client *ethclient.Client, location string, difficultyContext int) {
	reOrgData := make(chan core.ReOrgRollup, 1)
	sub, err := client.SubscribeReOrg(context.Background(), reOrgData)
	if err != nil {
		log.Fatal("Failed to subscribe to the reorg notifications in", location, err)
	}
	defer sub.Unsubscribe()

	for {
		select {
		case reOrgData := <-reOrgData:
<<<<<<< HEAD
			fmt.Println("reorgEvent", reOrgData.ReOrgHeader.Hash().Hex())

			if len(reOrgData.OldChainHeaders) == 0 {
				continue // might indicate an error
			} else if len(reOrgData.OldChainHeaders) == 1 {
				if location == "prime" {
					m.sendReOrgHeader(reOrgData.OldChainHeaders[0], 0, difficultyContext)
				} else {
					m.sendReOrgHeader(reOrgData.OldChainHeaders[0], getRegionIndex(location)-1, difficultyContext)
				}
			} else {
				// If the reorg occured in prime there is a case where there can be prime headers
				// from different locations than the mining location and we need to rollback the region chains
				// and its subordinate zone chains to the first instance of the prime coincident block occurance in each region context
				if location == "prime" {
					filteredReOrgData := m.filterReOrgData(reOrgData.OldChainHeaders)
					for location, header := range filteredReOrgData {
						m.sendReOrgHeader(header, location, difficultyContext)
					}
				} else {
					regionLocation := getRegionIndex(location) - 1
					if regionLocation == -2 {
						log.Fatal("Rollback initiated from an unknown location")
					}
					m.sendReOrgHeader(reOrgData.OldChainHeaders[len(reOrgData.OldChainHeaders)-2], regionLocation, difficultyContext)
				}
=======
			fmt.Println("reorgEvent", reOrgData.ReOrgHeader.Hash().Hex(), location, difficultyContext)

			filteredReOrgData := m.filterReOrgData(reOrgData.OldChainHeaders)
			for location, header := range filteredReOrgData {
				fmt.Println("2", "oldHeader", header.Hash().Hex(), location, difficultyContext)
				m.sendReOrgHeader(header, header.Location, difficultyContext)
>>>>>>> 0e051716
			}
		}
	}
}

// filterReOrgData constructs a map to store the rollback point for each region location
func (m *Manager) filterReOrgData(headers []*types.Header) map[string]*types.Header {
	var filteredReOrgData = map[string]*types.Header{}
	for _, header := range headers {
		_, exists := filteredReOrgData[string(header.Location)]
		// Check if the entry already exists and if the block in the region context is earlier
		// this ensures that we don't send in extra requests during a reorg rollback
		fmt.Println("Exists?", exists, header.Location, header.Hash().Hex())
		if exists {
			continue
		} else {
			filteredReOrgData[string(header.Location)] = header
		}
	}
	return filteredReOrgData
}

func (m *Manager) subscribeUncleClients(client *ethclient.Client, location string, difficultyContext int) {
	uncleEvent := make(chan *types.Header)
	sub, err := client.SubscribeChainUncleEvent(context.Background(), uncleEvent)
	if err != nil {
		log.Fatal("Failed to subscribe to the side event notifications in", location, err)
	}
	defer sub.Unsubscribe()

	for {
		select {
		case uncleEvent := <-uncleEvent:
			fmt.Println("uncleEvent", uncleEvent.Hash(), uncleEvent.Location, location, difficultyContext)
			m.sendReOrgHeader(uncleEvent, uncleEvent.Location, difficultyContext)
		}
	}
}

// getRegionIndex returns the location index of the reorgLocation
func getRegionIndex(location string) int {
	if location == "region-1" {
		return 1
	}
	if location == "region-2" {
		return 2
	}
	if location == "region-3" {
		return 3
	}
	return -1
}

// sendReOrgHeader sends the reorg header to the respective region and zone clients
func (m *Manager) sendReOrgHeader(header *types.Header, location []byte, difficultyContext int) {
	if difficultyContext < 1 {
		// if the reorg happens in a prime context we have to send the reorg rollback
		// to only the affected region and its zones
		regionClient := m.orderedBlockClients.regionClients[location[0]-1]
		go regionClient.SendReOrgData(context.Background(), header)
	}
	if difficultyContext < 2 {
		zoneClient := m.orderedBlockClients.zoneClients[location[0]-1][location[1]-1]
		go zoneClient.SendReOrgData(context.Background(), header)
	}
}

// PendingBlocks gets the latest block when we have received a new pending header. This will get the receipts,
// transactions, and uncles to be stored during mining.
func (m *Manager) fetchPendingBlocks(client *ethclient.Client, sliceIndex int) {
	retryAttempts := 5
	var receiptBlock *types.ReceiptBlock
	var err error

	m.lock.Lock()
	receiptBlock, err = client.GetPendingBlock(context.Background())

	// check for stale headers and refetch the latest header
	if receiptBlock != nil && receiptBlock.Header().Number[sliceIndex] == m.combinedHeader.Number[sliceIndex] && err == nil {
		switch sliceIndex {
		case 0:
			log.Println("Expected header numbers don't match for Prime at block height", receiptBlock.Header().Number[0])
			log.Println("Retrying and attempting to refetch the latest header for Prime")
		case 1:
			log.Println("Expected header numbers don't match for Region at block height", receiptBlock.Header().Number[1])
			log.Println("Retrying and attempting to refetch the latest header for Region")
		case 2:
			log.Println("Expected header numbers don't match for Zone at block height", receiptBlock.Header().Number[2])
			log.Println("Retrying and attempting to refetch the latest header for Zone")
		}
		receiptBlock, err = client.GetPendingBlock(context.Background())
	}

	// retrying for 5 times if pending block not found
	if err != nil {
		log.Println("Pending block not found for index:", sliceIndex, "error:", err)

		for i := 0; ; i++ {
			receiptBlock, err = client.GetPendingBlock(context.Background())
			if err == nil {
				break
			}

			if i >= retryAttempts {
				log.Println("Pending block was never found for index:", sliceIndex, " even after ", retryAttempts, " retry attempts ", "error:", err)
				break
			}

			time.Sleep(time.Second)

			log.Println("Retry attempt:", i+1, "Pending block not found for index:", sliceIndex, "error:", err)
		}
	}
	m.lock.Unlock()
	switch sliceIndex {
	case 0:
		m.pendingPrimeBlockCh <- receiptBlock
	case 1:
		m.pendingRegionBlockCh <- receiptBlock
	case 2:
		m.pendingZoneBlockCh <- receiptBlock
	}
}

// updateCombinedHeader performs the merged mining step of combining all headers from the slice of nodes
// being mined. This is then sent to the miner where a valid header is returned upon respective difficulties.
func (m *Manager) updateCombinedHeader(header *types.Header, i int) {
	m.lock.Lock()
	time := header.Time
	if time <= m.combinedHeader.Time {
		time = m.combinedHeader.Time
	}
	m.combinedHeader.ParentHash[i] = header.ParentHash[i]
	m.combinedHeader.UncleHash[i] = header.UncleHash[i]
	m.combinedHeader.Number[i] = header.Number[i]
	m.combinedHeader.Extra[i] = header.Extra[i]
	m.combinedHeader.BaseFee[i] = header.BaseFee[i]
	m.combinedHeader.GasLimit[i] = header.GasLimit[i]
	m.combinedHeader.GasUsed[i] = header.GasUsed[i]
	m.combinedHeader.TxHash[i] = header.TxHash[i]
	m.combinedHeader.ReceiptHash[i] = header.ReceiptHash[i]
	m.combinedHeader.Root[i] = header.Root[i]
	m.combinedHeader.Difficulty[i] = header.Difficulty[i]
	m.combinedHeader.NetworkDifficulty[i] = header.NetworkDifficulty[i]
	m.combinedHeader.Coinbase[i] = header.Coinbase[i]
	m.combinedHeader.Bloom[i] = header.Bloom[i]
	m.combinedHeader.Time = time
	m.combinedHeader.Location = m.location
	m.lock.Unlock()
}

// loopGlobalBlock takes in updates from the pending headers and blocks in order to update the miner.
// This sets the header information and puts the block data inside of pendingBlocks so that it can be retrieved
// upon a successful nonce being found.
func (m *Manager) loopGlobalBlock() error {
	for {
		select {
		case block := <-m.pendingPrimeBlockCh:
			header := block.Header()
			m.updateCombinedHeader(header, 0)
			m.pendingBlocks[0] = block
			header.Nonce = types.BlockNonce{}
			select {
			case m.updatedCh <- m.combinedHeader:
			default:
				log.Println("Sealing result is not read by miner", "mode", "fake", "sealhash")
			}
		case block := <-m.pendingRegionBlockCh:
			header := block.Header()
			m.updateCombinedHeader(header, 1)
			m.pendingBlocks[1] = block
			header.Nonce = types.BlockNonce{}
			select {
			case m.updatedCh <- m.combinedHeader:
			default:
				log.Println("Sealing result is not read by miner", "mode", "fake", "sealhash")
			}
		case block := <-m.pendingZoneBlockCh:
			header := block.Header()
			m.updateCombinedHeader(header, 2)
			m.pendingBlocks[2] = block
			header.Nonce = types.BlockNonce{}
			select {
			case m.updatedCh <- m.combinedHeader:
			default:
				log.Println("Sealing result is not read by miner", "mode", "fake", "sealhash")
			}
		}
	}
}

// check if the header is null. If so, don't start mining.
func (m *Manager) headerNullCheck() error {
	err := errors.New("header has nil value, cannot continue with mining")
	if m.combinedHeader.Number[0] == nil {
		log.Println("Waiting to retrieve Prime header information...")
		return err
	}
	if m.combinedHeader.Number[1] == nil {
		log.Println("Waiting to retrieve Region header information...")
		return err
	}
	if m.combinedHeader.Number[2] == nil {
		log.Println("Waiting to retrieve Zone header information...")
		return err
	}
	return nil
}

// miningLoop iterates on a new header and passes the result to m.resultCh. The result is called within the method.
func (m *Manager) miningLoop() error {
	var (
		stopCh chan struct{}
	)
	// interrupt aborts the in-flight sealing task.
	interrupt := func() {
		if stopCh != nil {
			close(stopCh)
			stopCh = nil
		}
	}
	for {
		select {
		case header := <-m.updatedCh:
			// Mine the header here
			// Return the valid header with proper nonce and mix digest
			// Interrupt previous sealing operation
			interrupt()
			stopCh = make(chan struct{})
			// See if we can grab the lock in order to start mining
			// Lock should be held while sending mined blocks
			// Reduce race conditions while sending mined blocks and waiting for pending headers
			m.lock.Lock()
			m.lock.Unlock()

			headerNull := m.headerNullCheck()
			if headerNull == nil {
				log.Println("Starting to mine block", header.Number, "@ location", m.location, "w/ difficulty", header.Difficulty)
				if err := m.engine.SealHeader(header, m.resultCh, stopCh); err != nil {
					log.Println("Block sealing failed", "err", err)
				}
			}
		}
	}
}

// WatchHashRate is a simple method to watch the hashrate of our miner and log the output.
func (m *Manager) SubmitHashRate() {
	ticker := time.NewTicker(60 * time.Second)

	// generating random ID to submit in the SubmitHashRate method
	randomId := rand.Int()
	randomIdArray := make([]byte, 8)
	binary.LittleEndian.PutUint64(randomIdArray, uint64(randomId))
	id := crypto.Keccak256Hash(randomIdArray)

	var null float64 = 0
	go func() {
		for {
			select {
			case <-ticker.C:
				hashRate := m.engine.Hashrate()
				if hashRate != null {
					log.Println("Quai Miner - current hashes per second: ", hashRate)
					m.engine.SubmitHashrate(hexutil.Uint64(hashRate), id)
				}
			}
		}
	}()
}

// resultLoop takes in the result and passes to the proper channels for receiving.
func (m *Manager) resultLoop() error {
	for {
		select {
		case bundle := <-m.resultCh:
			m.lock.Lock()
			header := bundle.Header

			if bundle.Context == 0 {
				log.Println("PRIME: ", header.Number, header.Hash())
			}

			if bundle.Context == 1 {
				log.Println("REGION:", header.Number, header.Hash())
			}

			if bundle.Context == 2 {
				log.Println("ZONE:  ", header.Number, header.Hash())
			}

			// Check to see that all nodes are running before sending blocks to them.
			if !m.allChainsOnline() {
				log.Println("At least one of the chains is not online at the moment")
				continue
			}

			// Check proper difficulty for which nodes to send block to
			// Notify blocks to put in cache before assembling new block on node
			if bundle.Context == 0 && header.Number[0] != nil {
				var wg sync.WaitGroup
				wg.Add(1)
				go m.SendClientsMinedExtBlock(0, []int{1, 2}, header, &wg)
				wg.Add(1)
				go m.SendClientsMinedExtBlock(1, []int{0, 2}, header, &wg)
				wg.Add(1)
				go m.SendClientsMinedExtBlock(2, []int{0, 1}, header, &wg)
				wg.Wait()
				wg.Add(1)
				go m.SendMinedBlock(2, header, &wg)
				wg.Add(1)
				go m.SendMinedBlock(1, header, &wg)
				wg.Add(1)
				go m.SendMinedBlock(0, header, &wg)
				wg.Wait()
			}

			// If Region difficulty send to Region
			if bundle.Context == 1 && header.Number[1] != nil {
				var wg sync.WaitGroup
				wg.Add(1)
				go m.SendClientsMinedExtBlock(1, []int{0, 2}, header, &wg)
				wg.Add(1)
				go m.SendClientsMinedExtBlock(2, []int{0, 1}, header, &wg)
				wg.Wait()
				wg.Add(1)
				go m.SendMinedBlock(2, header, &wg)
				wg.Add(1)
				go m.SendMinedBlock(1, header, &wg)
				wg.Wait()
			}

			// If Zone difficulty send to Zone
			if bundle.Context == 2 && header.Number[2] != nil {
				var wg sync.WaitGroup
				wg.Add(1)
				go m.SendClientsMinedExtBlock(2, []int{0, 1}, header, &wg)
				wg.Wait()
				wg.Add(1)
				go m.SendMinedBlock(2, header, &wg)
				wg.Wait()
			}
			m.lock.Unlock()
		}
	}
}

// allChainsOnline checks if every single chain is online before sending the mined block to make sure that we don't have
// external blocks not found error
func (m *Manager) allChainsOnline() bool {
	if !checkConnection(m.orderedBlockClients.primeClient) {
		return false
	}
	for _, blockClient := range m.orderedBlockClients.regionClients {
		if !checkConnection(blockClient) {
			return false
		}
	}
	for i := range m.orderedBlockClients.zoneClients {
		for _, blockClient := range m.orderedBlockClients.zoneClients[i] {
			if !checkConnection(blockClient) {
				return false
			}
		}
	}
	return true
}

// SendClientsMinedExtBlock takes in the mined block and calls the pending blocks to send to the clients.
func (m *Manager) SendClientsMinedExtBlock(mined int, externalContexts []int, header *types.Header, wg *sync.WaitGroup) {
	receiptBlock := m.pendingBlocks[mined]
	if receiptBlock != nil {
		block := types.NewBlockWithHeader(header).WithBody(receiptBlock.Transactions(), receiptBlock.Uncles())
		m.SendClientsExtBlock(mined, externalContexts, block, receiptBlock)
	}
	defer wg.Done()
}

// SendClientsExtBlock takes in the mined block and the contexts of the mining slice to send the external block to.
// ex. mined 2, externalContexts []int{0, 1} will send the Zone external block to Prime and Region.
func (m *Manager) SendClientsExtBlock(mined int, externalContexts []int, block *types.Block, receiptBlock *types.ReceiptBlock) {
	// first send the external block to the mining chains
	for i := 0; i < len(externalContexts); i++ {
		if externalContexts[i] == 0 && m.orderedBlockClients.primeAvailable {
			m.orderedBlockClients.primeClient.SendExternalBlock(context.Background(), block, receiptBlock.Receipts(), big.NewInt(int64(mined)))
		}
		if externalContexts[i] == 1 && m.orderedBlockClients.regionsAvailable[m.location[0]-1] {
			m.orderedBlockClients.regionClients[m.location[0]-1].SendExternalBlock(context.Background(), block, receiptBlock.Receipts(), big.NewInt(int64(mined)))
		}
		if externalContexts[i] == 2 && m.orderedBlockClients.zonesAvailable[m.location[0]-1][m.location[1]-1] {
			m.orderedBlockClients.zoneClients[m.location[0]-1][m.location[1]-1].SendExternalBlock(context.Background(), block, receiptBlock.Receipts(), big.NewInt(int64(mined)))
		}
	}
	// sending the external blocks to chains other than the mining chains
	for i, blockClient := range m.orderedBlockClients.regionClients {
		miningRegion := int(m.location[0])-1 == i
		if !miningRegion {
			blockClient.SendExternalBlock(context.Background(), block, receiptBlock.Receipts(), big.NewInt(int64(mined)))
		}
	}

	for i := range m.orderedBlockClients.zoneClients {
		for j, blockClient := range m.orderedBlockClients.zoneClients[i] {
			miningZone := int(m.location[0])-1 == i && int(m.location[1])-1 == j
			if !miningZone {
				blockClient.SendExternalBlock(context.Background(), block, receiptBlock.Receipts(), big.NewInt(int64(mined)))
			}
		}
	}

}

// SendMinedBlock sends the mined block to its mining client with the transactions, uncles, and receipts.
func (m *Manager) SendMinedBlock(mined int, header *types.Header, wg *sync.WaitGroup) {
	receiptBlock := m.pendingBlocks[mined]
	block := types.NewBlockWithHeader(receiptBlock.Header()).WithBody(receiptBlock.Transactions(), receiptBlock.Uncles())
	if block != nil {
		sealed := block.WithSeal(header)
		if mined == 0 {
			m.orderedBlockClients.primeClient.SendMinedBlock(context.Background(), sealed, true, true)
		}
		if mined == 1 {
			m.orderedBlockClients.regionClients[m.location[0]-1].SendMinedBlock(context.Background(), sealed, true, true)
		}
		if mined == 2 {
			m.orderedBlockClients.zoneClients[m.location[0]-1][m.location[1]-1].SendMinedBlock(context.Background(), sealed, true, true)
		}
	}
	defer wg.Done()
}

// Checks if a connection is still there on orderedBlockClient.chainAvailable
func checkConnection(client *ethclient.Client) bool {
	_, err := client.HeaderByNumber(context.Background(), nil)
	if err != nil {
		log.Println("Error: connection lost")
		log.Println(err)
		return false
	} else {
		return true
	}
}

// Examines the Quai Network to find the Region-Zone location with lowest difficulty.
func findBestLocation(clients orderedBlockClients) []byte {
	lowestRegion := big.NewInt(math.MaxInt) // integer for holding lowest Region difficulty
	lowestZone := big.NewInt(math.MaxInt)   // integer for holding lowest Zone difficulty
	var regionLocation int                  // remember to return location as []byte with Zone1-1 = [1,1]
	var zoneLocation int

	// first find the Region chain with lowest difficulty
	for i, client := range clients.regionClients {
		latestHeader, err := client.HeaderByNumber(context.Background(), nil)
		if err != nil {
			log.Println("Error: connection lost during request")
			log.Println(err)
		} else {
			difficulty := latestHeader.Difficulty[1]
			if difficulty.Cmp(lowestRegion) == -1 {
				regionLocation = i + 1
				lowestRegion = difficulty
			}
			fmt.Println("region ", i+1, " difficulty ", difficulty)
		}
	}
	// next find Zone chain inside Region with lowest difficulty
	for i, client := range clients.zoneClients[regionLocation-1] {
		latestHeader, err := client.HeaderByNumber(context.Background(), nil)
		if err != nil {
			log.Println("Error: connect lost during request")
			log.Println(err)
		} else {
			difficulty := latestHeader.Difficulty[2]
			if difficulty.Cmp(lowestZone) == -1 {
				zoneLocation = i + 1
				lowestZone = difficulty
			}
			fmt.Println("zone ", i+1, " difficulty ", difficulty)
		}
	}

	// print location selected
	fmt.Println("Region location selected: ", regionLocation)
	fmt.Println("Zone location selected: ", zoneLocation)
	regionBytes := make([]byte, 8)
	zoneBytes := make([]byte, 8)
	binary.LittleEndian.PutUint64(regionBytes, uint64(regionLocation))
	binary.LittleEndian.PutUint64(zoneBytes, uint64(zoneLocation))
	// return location to config
	return []byte{regionBytes[0], zoneBytes[0]}
}

// Checks for best location to mine every 10 minutes;
// if better location is found it will initiate the change to the config.
func (m *Manager) checkBestLocation(timer int) {
	ticker := time.NewTicker(time.Duration(timer) * time.Minute)
	go func() {
		for {
			select {
			case <-exit:
				ticker.Stop()
				return
			case <-ticker.C:
				newLocation := findBestLocation(m.orderedBlockClients)
				// check if location has changed, and if true, update mining processes
				if !bytes.Equal(newLocation, m.location) {
					m.doneCh <- true // channel to make current processes stop
					m.location = newLocation
					m.doneCh <- false // set back to false to let new mining processes start
					m.subscribeAllPendingBlocks()
					m.fetchAllPendingBlocks()
				}
			}
		}
	}()
}

// Bundle of goroutines that need to be stopped and restarted if/when location updates.
func (m *Manager) subscribeAllPendingBlocks() {
	// subscribing to the pending blocks
	if m.orderedBlockClients.primeAvailable && checkConnection(m.orderedBlockClients.primeClient) {
		go m.subscribePendingHeader(m.orderedBlockClients.primeClient, 0)
	}
	if m.orderedBlockClients.regionsAvailable[m.location[0]-1] && checkConnection(m.orderedBlockClients.regionClients[m.location[0]-1]) {
		go m.subscribePendingHeader(m.orderedBlockClients.regionClients[m.location[0]-1], 1)
	}
	if m.orderedBlockClients.zonesAvailable[m.location[0]-1][m.location[1]-1] && checkConnection(m.orderedBlockClients.zoneClients[m.location[0]-1][m.location[1]-1]) {
		go m.subscribePendingHeader(m.orderedBlockClients.zoneClients[m.location[0]-1][m.location[1]-1], 2)
	}
}

// Bundle of goroutines that need to be stopped and restarted if/when location updates.
func (m *Manager) fetchAllPendingBlocks() {
	if m.orderedBlockClients.primeAvailable && checkConnection(m.orderedBlockClients.primeClient) {
		go m.fetchPendingBlocks(m.orderedBlockClients.primeClient, 0)
	}
	if m.orderedBlockClients.regionsAvailable[m.location[0]-1] && checkConnection(m.orderedBlockClients.regionClients[m.location[0]-1]) {
		go m.fetchPendingBlocks(m.orderedBlockClients.regionClients[m.location[0]-1], 1)
	}
	if m.orderedBlockClients.zonesAvailable[m.location[0]-1][m.location[1]-1] && checkConnection(m.orderedBlockClients.zoneClients[m.location[0]-1][m.location[1]-1]) {
		go m.fetchPendingBlocks(m.orderedBlockClients.zoneClients[m.location[0]-1][m.location[1]-1], 2)
	}
}<|MERGE_RESOLUTION|>--- conflicted
+++ resolved
@@ -479,41 +479,12 @@
 	for {
 		select {
 		case reOrgData := <-reOrgData:
-<<<<<<< HEAD
-			fmt.Println("reorgEvent", reOrgData.ReOrgHeader.Hash().Hex())
-
-			if len(reOrgData.OldChainHeaders) == 0 {
-				continue // might indicate an error
-			} else if len(reOrgData.OldChainHeaders) == 1 {
-				if location == "prime" {
-					m.sendReOrgHeader(reOrgData.OldChainHeaders[0], 0, difficultyContext)
-				} else {
-					m.sendReOrgHeader(reOrgData.OldChainHeaders[0], getRegionIndex(location)-1, difficultyContext)
-				}
-			} else {
-				// If the reorg occured in prime there is a case where there can be prime headers
-				// from different locations than the mining location and we need to rollback the region chains
-				// and its subordinate zone chains to the first instance of the prime coincident block occurance in each region context
-				if location == "prime" {
-					filteredReOrgData := m.filterReOrgData(reOrgData.OldChainHeaders)
-					for location, header := range filteredReOrgData {
-						m.sendReOrgHeader(header, location, difficultyContext)
-					}
-				} else {
-					regionLocation := getRegionIndex(location) - 1
-					if regionLocation == -2 {
-						log.Fatal("Rollback initiated from an unknown location")
-					}
-					m.sendReOrgHeader(reOrgData.OldChainHeaders[len(reOrgData.OldChainHeaders)-2], regionLocation, difficultyContext)
-				}
-=======
 			fmt.Println("reorgEvent", reOrgData.ReOrgHeader.Hash().Hex(), location, difficultyContext)
 
 			filteredReOrgData := m.filterReOrgData(reOrgData.OldChainHeaders)
 			for location, header := range filteredReOrgData {
 				fmt.Println("2", "oldHeader", header.Hash().Hex(), location, difficultyContext)
 				m.sendReOrgHeader(header, header.Location, difficultyContext)
->>>>>>> 0e051716
 			}
 		}
 	}
