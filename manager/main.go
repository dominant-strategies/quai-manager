--- conflicted
+++ resolved
@@ -171,21 +171,13 @@
 	blake3Config := blake3.Config{
 		MiningThreads: 0,
 		NotifyFull:    true,
-<<<<<<< HEAD
 	}
 
 	blake3Engine, err := blake3.New(blake3Config, nil, false)
 	if nil != err {
 		log.Fatal("Failed to create Blake3 engine: ", err)
 	}
-=======
-	}
-	log.Println("Building RandomX dataset")
-	blake3Engine, err := blake3.New(blake3Config, nil, false)
-	if err != nil {
-		log.Fatal("Failed to create RandomX engine: ", err)
-	}
->>>>>>> e454442d
+  
 	m := &Manager{
 		engine:               blake3Engine,
 		orderedBlockClients:  allClients,
@@ -736,11 +728,7 @@
 
 			headerNull := m.headerNullCheck()
 			if headerNull == nil {
-<<<<<<< HEAD
 				log.Println("Starting to mine block", header.Number, "@ location", m.location, "w/ difficulty", header.Difficulty)
-=======
-				log.Println("Starting to mine block", header.Number, "@ location", m.location, "w/ difficulty", header.Difficulty[2])
->>>>>>> e454442d
 				if err := m.engine.SealHeader(header, m.resultCh, stopCh); err != nil {
 					log.Println("Block sealing failed", "err", err)
 				}
